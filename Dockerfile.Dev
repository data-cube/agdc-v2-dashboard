--- conflicted
+++ resolved
@@ -2,36 +2,6 @@
 
 ENV DEBIAN_FRONTEND=noninteractive
 
-<<<<<<< HEAD
-RUN apt-get update && apt-get install -y \
-    python3-fiona \
-    python3-shapely \
-    libpng-dev \
-    wget \
-    vim \
-    unzip \
-#    postgresql-client \
-    jq \
-    awscli \
-    curl \
-    libev-dev \
-    gpg-agent \
-    && rm -rf /var/lib/apt/lists/*
-
-
-RUN curl https://www.postgresql.org/media/keys/ACCC4CF8.asc | apt-key add -
-
-RUN sh -c 'echo "deb http://apt.postgresql.org/pub/repos/apt/ bionic-pgdg main" > /etc/apt/sources.list.d/pgdg.list'
-
-RUN apt-get update
-
-RUN apt install -y postgresql-client-11
-
-
-# Upgrade pip first: pip3 install --upgrade pip.
-RUN pip3 install --upgrade pip \
-    && rm -rf $HOME/.cache/pip
-=======
 RUN apt-get update && apt-get install -y wget gnupg
 RUN wget --quiet -O - https://www.postgresql.org/media/keys/ACCC4CF8.asc | \
     apt-key add - \
@@ -48,7 +18,6 @@
     export C_INCLUDE_PATH=/usr/include/gdal && \
     export GDAL_DATA="$(gdal-config --datadir)" && \
     pip3 install GDAL==$(gdal-config --version)
->>>>>>> e84410a8
 
 RUN pip3 install --upgrade pip
 
